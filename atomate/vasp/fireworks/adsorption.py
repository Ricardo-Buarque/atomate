--- conflicted
+++ resolved
@@ -185,13 +185,8 @@
                  slab_gen_params=None, min_lw=None, slab_fw_params=None,
                  ads_site_finder_params=None, ads_structures_params=None,
                  slab_ads_fw_params=None, optimize_distance=True,
-<<<<<<< HEAD
-                 static_distances = None, static_fws_params = None,
+                 static_distances=None, static_fws_params=None,
                  dos_calculate=None,parents=None, **kwargs):
-=======
-                 static_distances=None, static_fws_params=None,
-                 parents=None, **kwargs):
->>>>>>> 86883ead
         """
         Optimize bulk structure and add a slab generator firework as
         addition.
@@ -283,12 +278,8 @@
                  handler_group="md", min_lw=None, ads_site_finder_params=None,
                  ads_structures_params=None, slab_ads_fw_params=None,
                  user_incar_settings=None, optimize_distance=True,
-<<<<<<< HEAD
                  static_distances=None,static_fws_params=None,
-                 dos_calculate = True, bulk_data=None,
-=======
-                 static_distances=None, static_fws_params=None, bulk_data=None,
->>>>>>> 86883ead
+                 dos_calculate=True, bulk_data=None,
                  slab_data=None, parents=None, **kwargs):
         """
         Optimize slab structure and add a slab + adsorbate generator
